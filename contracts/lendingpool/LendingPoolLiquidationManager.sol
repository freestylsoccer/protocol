// SPDX-License-Identifier: agpl-3.0
pragma solidity ^0.6.8;

import {SafeMath} from '@openzeppelin/contracts/math/SafeMath.sol';
import {IERC20} from '@openzeppelin/contracts/token/ERC20/IERC20.sol';
import {
  VersionedInitializable
} from '../libraries/openzeppelin-upgradeability/VersionedInitializable.sol';
import {LendingPoolAddressesProvider} from '../configuration/LendingPoolAddressesProvider.sol';
import {IAToken} from '../tokenization/interfaces/IAToken.sol';
import {IStableDebtToken} from '../tokenization/interfaces/IStableDebtToken.sol';
import {IVariableDebtToken} from '../tokenization/interfaces/IVariableDebtToken.sol';
import {IPriceOracleGetter} from '../interfaces/IPriceOracleGetter.sol';
import {GenericLogic} from '../libraries/logic/GenericLogic.sol';
import {ReserveLogic} from '../libraries/logic/ReserveLogic.sol';
import {ReserveConfiguration} from '../libraries/configuration/ReserveConfiguration.sol';
import {UserConfiguration} from '../libraries/configuration/UserConfiguration.sol';
import {Helpers} from '../libraries/helpers/Helpers.sol';
import {WadRayMath} from '../libraries/math/WadRayMath.sol';
import {PercentageMath} from '../libraries/math/PercentageMath.sol';
import {SafeERC20} from '@openzeppelin/contracts/token/ERC20/SafeERC20.sol';
import {ISwapAdapter} from '../interfaces/ISwapAdapter.sol';
import {Errors} from '../libraries/helpers/Errors.sol';
import {ValidationLogic} from '../libraries/logic/ValidationLogic.sol';

/**
 * @title LendingPoolLiquidationManager contract
 * @author Aave
 * @notice Implements the liquidation function.
 **/
contract LendingPoolLiquidationManager is VersionedInitializable {
  using SafeERC20 for IERC20;
  using SafeMath for uint256;
  using WadRayMath for uint256;
  using PercentageMath for uint256;
  using ReserveLogic for ReserveLogic.ReserveData;
  using ReserveConfiguration for ReserveConfiguration.Map;
  using UserConfiguration for UserConfiguration.Map;

  // IMPORTANT The storage layout of the LendingPool is reproduced here because this contract
  // is gonna be used through DELEGATECALL

  LendingPoolAddressesProvider internal addressesProvider;

  mapping(address => ReserveLogic.ReserveData) internal reserves;
  mapping(address => UserConfiguration.Map) internal usersConfig;
  mapping(address => mapping(address => mapping(address => uint256))) internal _borrowAllowance;

  address[] internal reservesList;

  bool internal _flashLiquidationLocked;

  uint256 internal constant LIQUIDATION_CLOSE_FACTOR_PERCENT = 5000;

  /**
   * @dev emitted when a borrower is liquidated
   * @param collateral the address of the collateral being liquidated
   * @param principal the address of the reserve
   * @param user the address of the user being liquidated
   * @param purchaseAmount the total amount liquidated
   * @param liquidatedCollateralAmount the amount of collateral being liquidated
   * @param liquidator the address of the liquidator
   * @param receiveAToken true if the liquidator wants to receive aTokens, false otherwise
   **/
  event LiquidationCall(
    address indexed collateral,
    address indexed principal,
    address indexed user,
    uint256 purchaseAmount,
    uint256 liquidatedCollateralAmount,
    address liquidator,
    bool receiveAToken
  );

  /**
    @dev emitted when a borrower/liquidator repays with the borrower's collateral
    @param collateral the address of the collateral being swapped to repay
    @param principal the address of the reserve of the debt
    @param user the borrower's address
    @param liquidator the address of the liquidator, same as the one of the borrower on self-repayment
    @param principalAmount the amount of the debt finally covered
    @param swappedCollateralAmount the amount of collateral finally swapped
  */
  event RepaidWithCollateral(
    address indexed collateral,
    address indexed principal,
    address indexed user,
    address liquidator,
    uint256 principalAmount,
    uint256 swappedCollateralAmount
  );

  struct LiquidationCallLocalVars {
    uint256 userCollateralBalance;
    uint256 userStableDebt;
    uint256 userVariableDebt;
    uint256 maxPrincipalAmountToLiquidate;
    uint256 actualAmountToLiquidate;
    uint256 liquidationRatio;
    uint256 maxAmountCollateralToLiquidate;
    ReserveLogic.InterestRateMode borrowRateMode;
    uint256 userStableRate;
    uint256 maxCollateralToLiquidate;
    uint256 principalAmountNeeded;
    uint256 healthFactor;
    IAToken collateralAtoken;
    bool isCollateralEnabled;
    address principalAToken;
    uint256 errorCode;
    string errorMsg;
  }

  /**
   * @dev as the contract extends the VersionedInitializable contract to match the state
   * of the LendingPool contract, the getRevision() function is needed.
   */
  function getRevision() internal override pure returns (uint256) {
    return 0;
  }

  /**
   * @dev users can invoke this function to liquidate an undercollateralized position.
   * @param collateral the address of the collateral to liquidated
   * @param principal the address of the principal reserve
   * @param user the address of the borrower
   * @param purchaseAmount the amount of principal that the liquidator wants to repay
   * @param receiveAToken true if the liquidators wants to receive the aTokens, false if
   * he wants to receive the underlying asset directly
   **/
  function liquidationCall(
    address collateral,
    address principal,
    address user,
    uint256 purchaseAmount,
    bool receiveAToken
  ) external returns (uint256, string memory) {
    ReserveLogic.ReserveData storage collateralReserve = reserves[collateral];
    ReserveLogic.ReserveData storage principalReserve = reserves[principal];
    UserConfiguration.Map storage userConfig = usersConfig[user];

    LiquidationCallLocalVars memory vars;

    (, , , , vars.healthFactor) = GenericLogic.calculateUserAccountData(
      user,
      reserves,
      usersConfig[user],
      reservesList,
      addressesProvider.getPriceOracle()
    );

<<<<<<< HEAD
=======
    if (vars.healthFactor >= GenericLogic.HEALTH_FACTOR_LIQUIDATION_THRESHOLD) {
      return (
        uint256(LiquidationErrors.HEALTH_FACTOR_ABOVE_THRESHOLD),
        Errors.HEALTH_FACTOR_NOT_BELOW_THRESHOLD
      );
    }

    vars.collateralAtoken = IAToken(collateralReserve.aTokenAddress);

    vars.userCollateralBalance = vars.collateralAtoken.balanceOf(user);

    vars.isCollateralEnabled =
      collateralReserve.configuration.getLiquidationThreshold() > 0 &&
      userConfig.isUsingAsCollateral(collateralReserve.id);

    //if collateral isn't enabled as collateral by user, it cannot be liquidated
    if (!vars.isCollateralEnabled) {
      return (
        uint256(LiquidationErrors.COLLATERAL_CANNOT_BE_LIQUIDATED),
        Errors.COLLATERAL_CANNOT_BE_LIQUIDATED
      );
    }

>>>>>>> 80da6f2e
    //if the user hasn't borrowed the specific currency defined by asset, it cannot be liquidated
    (vars.userStableDebt, vars.userVariableDebt) = Helpers.getUserCurrentDebt(
      user,
      principalReserve
    );

    (vars.errorCode, vars.errorMsg) = ValidationLogic.validateLiquidationCall(
      collateralReserve,
      principalReserve,
      userConfig,
      vars.healthFactor,
      vars.userStableDebt,
      vars.userVariableDebt
    );

    if (Errors.LiquidationErrors(vars.errorCode) != Errors.LiquidationErrors.NO_ERROR) {
      return (vars.errorCode, vars.errorMsg);
    }

    vars.collateralAtoken = IAToken(collateralReserve.aTokenAddress);

    vars.userCollateralBalance = vars.collateralAtoken.balanceOf(user);

    vars.maxPrincipalAmountToLiquidate = vars.userStableDebt.add(vars.userVariableDebt).percentMul(
      LIQUIDATION_CLOSE_FACTOR_PERCENT
    );

    vars.actualAmountToLiquidate = purchaseAmount > vars.maxPrincipalAmountToLiquidate
      ? vars.maxPrincipalAmountToLiquidate
      : purchaseAmount;

    (
      vars.maxCollateralToLiquidate,
      vars.principalAmountNeeded
    ) = calculateAvailableCollateralToLiquidate(
      collateralReserve,
      principalReserve,
      collateral,
      principal,
      vars.actualAmountToLiquidate,
      vars.userCollateralBalance
    );

    //if principalAmountNeeded < vars.ActualAmountToLiquidate, there isn't enough
    //of collateral to cover the actual amount that is being liquidated, hence we liquidate
    //a smaller amount

    if (vars.principalAmountNeeded < vars.actualAmountToLiquidate) {
      vars.actualAmountToLiquidate = vars.principalAmountNeeded;
    }

    //if liquidator reclaims the underlying asset, we make sure there is enough available collateral in the reserve
    if (!receiveAToken) {
      uint256 currentAvailableCollateral = IERC20(collateral).balanceOf(
        address(vars.collateralAtoken)
      );
      if (currentAvailableCollateral < vars.maxCollateralToLiquidate) {
        return (
          uint256(Errors.LiquidationErrors.NOT_ENOUGH_LIQUIDITY),
          Errors.NOT_ENOUGH_LIQUIDITY_TO_LIQUIDATE
        );
      }
    }

    //update the principal reserve
    principalReserve.updateCumulativeIndexesAndTimestamp();
    principalReserve.updateInterestRates(
      principal,
      principalReserve.aTokenAddress,
      vars.actualAmountToLiquidate,
      0
    );

    if (vars.userVariableDebt >= vars.actualAmountToLiquidate) {
      IVariableDebtToken(principalReserve.variableDebtTokenAddress).burn(
        user,
        vars.actualAmountToLiquidate
      );
    } else {
      IVariableDebtToken(principalReserve.variableDebtTokenAddress).burn(
        user,
        vars.userVariableDebt
      );
      IStableDebtToken(principalReserve.stableDebtTokenAddress).burn(
        user,
        vars.actualAmountToLiquidate.sub(vars.userVariableDebt)
      );
    }

    //if liquidator reclaims the aToken, he receives the equivalent atoken amount
    if (receiveAToken) {
      vars.collateralAtoken.transferOnLiquidation(user, msg.sender, vars.maxCollateralToLiquidate);
    } else {
      //otherwise receives the underlying asset

      //updating collateral reserve
      collateralReserve.updateCumulativeIndexesAndTimestamp();
      collateralReserve.updateInterestRates(
        collateral,
        address(vars.collateralAtoken),
        0,
        vars.maxCollateralToLiquidate
      );

      //burn the equivalent amount of atoken
      vars.collateralAtoken.burn(user, msg.sender, vars.maxCollateralToLiquidate, collateralReserve.liquidityIndex);
    }

    //transfers the principal currency to the aToken
    IERC20(principal).safeTransferFrom(
      msg.sender,
      principalReserve.aTokenAddress,
      vars.actualAmountToLiquidate
    );

    emit LiquidationCall(
      collateral,
      principal,
      user,
      vars.actualAmountToLiquidate,
      vars.maxCollateralToLiquidate,
      msg.sender,
      receiveAToken
    );

    return (uint256(Errors.LiquidationErrors.NO_ERROR), Errors.NO_ERRORS);
  }

  /**
   * @dev flashes the underlying collateral on an user to swap for the owed asset and repay
   * - Both the owner of the position and other liquidators can execute it.
   * - The owner can repay with his collateral at any point, no matter the health factor.
   * - Other liquidators can only use this function below 1 HF. To liquidate 50% of the debt > HF 0.98 or the whole below.
   * @param collateral The address of the collateral asset.
   * @param principal The address of the owed asset.
   * @param user Address of the borrower.
   * @param principalAmount Amount of the debt to repay.
   * @param receiver Address of the contract receiving the collateral to swap.
   * @param params Variadic bytes param to pass with extra information to the receiver
   **/
  function repayWithCollateral(
    address collateral,
    address principal,
    address user,
    uint256 principalAmount,
    address receiver,
    bytes calldata params
  ) external returns (uint256, string memory) {
    ReserveLogic.ReserveData storage collateralReserve = reserves[collateral];
    ReserveLogic.ReserveData storage debtReserve = reserves[principal];
    UserConfiguration.Map storage userConfig = usersConfig[user];

    LiquidationCallLocalVars memory vars;

    (, , , , vars.healthFactor) = GenericLogic.calculateUserAccountData(
      user,
      reserves,
      usersConfig[user],
      reservesList,
      addressesProvider.getPriceOracle()
    );

<<<<<<< HEAD
=======
    if (
      msg.sender != user && vars.healthFactor >= GenericLogic.HEALTH_FACTOR_LIQUIDATION_THRESHOLD
    ) {
      return (
        uint256(LiquidationErrors.HEALTH_FACTOR_ABOVE_THRESHOLD),
        Errors.HEALTH_FACTOR_NOT_BELOW_THRESHOLD
      );
    }

    if (msg.sender != user) {
      vars.isCollateralEnabled =
        collateralReserve.configuration.getLiquidationThreshold() > 0 &&
        userConfig.isUsingAsCollateral(collateralReserve.id);

      //if collateral isn't enabled as collateral by user, it cannot be liquidated
      if (!vars.isCollateralEnabled) {
        return (
          uint256(LiquidationErrors.COLLATERAL_CANNOT_BE_LIQUIDATED),
          Errors.COLLATERAL_CANNOT_BE_LIQUIDATED
        );
      }
    }

>>>>>>> 80da6f2e
    (vars.userStableDebt, vars.userVariableDebt) = Helpers.getUserCurrentDebt(user, debtReserve);

    (vars.errorCode, vars.errorMsg) = ValidationLogic.validateRepayWithCollateral(
      collateralReserve,
      debtReserve,
      userConfig,
      user,
      vars.healthFactor,
      vars.userStableDebt,
      vars.userVariableDebt
    );

    if (Errors.LiquidationErrors(vars.errorCode) != Errors.LiquidationErrors.NO_ERROR) {
      return (vars.errorCode, vars.errorMsg);
    }

    vars.maxPrincipalAmountToLiquidate = vars.userStableDebt.add(vars.userVariableDebt);

    vars.actualAmountToLiquidate = principalAmount > vars.maxPrincipalAmountToLiquidate
      ? vars.maxPrincipalAmountToLiquidate
      : principalAmount;

    vars.collateralAtoken = IAToken(collateralReserve.aTokenAddress);
    vars.userCollateralBalance = vars.collateralAtoken.balanceOf(user);

    (
      vars.maxCollateralToLiquidate,
      vars.principalAmountNeeded
    ) = calculateAvailableCollateralToLiquidate(
      collateralReserve,
      debtReserve,
      collateral,
      principal,
      vars.actualAmountToLiquidate,
      vars.userCollateralBalance
    );

    //if principalAmountNeeded < vars.ActualAmountToLiquidate, there isn't enough
    //of collateral to cover the actual amount that is being liquidated, hence we liquidate
    //a smaller amount
    if (vars.principalAmountNeeded < vars.actualAmountToLiquidate) {
      vars.actualAmountToLiquidate = vars.principalAmountNeeded;
    }
    //updating collateral reserve indexes
    collateralReserve.updateCumulativeIndexesAndTimestamp();

    vars.collateralAtoken.burn(user, receiver, vars.maxCollateralToLiquidate, collateralReserve.liquidityIndex);

    if (vars.userCollateralBalance == vars.maxCollateralToLiquidate) {
      usersConfig[user].setUsingAsCollateral(collateralReserve.id, false);
    }

    vars.principalAToken = debtReserve.aTokenAddress;

    // Notifies the receiver to proceed, sending as param the underlying already transferred
    ISwapAdapter(receiver).executeOperation(
      collateral,
      principal,
      vars.maxCollateralToLiquidate,
      address(this),
      params
    );

    //updating debt reserve
    debtReserve.updateCumulativeIndexesAndTimestamp();
    debtReserve.updateInterestRates(principal, vars.principalAToken, vars.actualAmountToLiquidate, 0);
    IERC20(principal).transferFrom(receiver, vars.principalAToken, vars.actualAmountToLiquidate);

    if (vars.userVariableDebt >= vars.actualAmountToLiquidate) {
      IVariableDebtToken(debtReserve.variableDebtTokenAddress).burn(
        user,
        vars.actualAmountToLiquidate
      );
    } else {
      IVariableDebtToken(debtReserve.variableDebtTokenAddress).burn(user, vars.userVariableDebt);
      IStableDebtToken(debtReserve.stableDebtTokenAddress).burn(
        user,
        vars.actualAmountToLiquidate.sub(vars.userVariableDebt)
      );
    }

    //updating collateral reserve
    collateralReserve.updateInterestRates(
      collateral,
      address(vars.collateralAtoken),
      0,
      vars.maxCollateralToLiquidate
    );

    emit RepaidWithCollateral(
      collateral,
      principal,
      user,
      msg.sender,
      vars.actualAmountToLiquidate,
      vars.maxCollateralToLiquidate
    );

    return (uint256(Errors.LiquidationErrors.NO_ERROR), Errors.NO_ERRORS);
  }

  struct AvailableCollateralToLiquidateLocalVars {
    uint256 userCompoundedBorrowBalance;
    uint256 liquidationBonus;
    uint256 collateralPrice;
    uint256 principalCurrencyPrice;
    uint256 maxAmountCollateralToLiquidate;
    uint256 principalDecimals;
    uint256 collateralDecimals;
  }

  /**
   * @dev calculates how much of a specific collateral can be liquidated, given
   * a certain amount of principal currency. This function needs to be called after
   * all the checks to validate the liquidation have been performed, otherwise it might fail.
   * @param collateralAddress the collateral to be liquidated
   * @param principalAddress the principal currency to be liquidated
   * @param purchaseAmount the amount of principal being liquidated
   * @param userCollateralBalance the collatera balance for the specific collateral asset of the user being liquidated
   * @return collateralAmount the maximum amount that is possible to liquidated given all the liquidation constraints (user balance, close factor)
   * @return principalAmountNeeded the purchase amount
   **/
  function calculateAvailableCollateralToLiquidate(
    ReserveLogic.ReserveData storage collateralReserve,
    ReserveLogic.ReserveData storage principalReserve,
    address collateralAddress,
    address principalAddress,
    uint256 purchaseAmount,
    uint256 userCollateralBalance
  ) internal view returns (uint256, uint256) {
    uint256 collateralAmount = 0;
    uint256 principalAmountNeeded = 0;
    IPriceOracleGetter oracle = IPriceOracleGetter(addressesProvider.getPriceOracle());

    // Usage of a memory struct of vars to avoid "Stack too deep" errors due to local variables
    AvailableCollateralToLiquidateLocalVars memory vars;

    vars.collateralPrice = oracle.getAssetPrice(collateralAddress);
    vars.principalCurrencyPrice = oracle.getAssetPrice(principalAddress);

    (, , vars.liquidationBonus, vars.collateralDecimals) = collateralReserve
      .configuration
      .getParams();
    vars.principalDecimals = principalReserve.configuration.getDecimals();

    //this is the maximum possible amount of the selected collateral that can be liquidated, given the
    //max amount of principal currency that is available for liquidation.
    vars.maxAmountCollateralToLiquidate = vars
      .principalCurrencyPrice
      .mul(purchaseAmount)
      .mul(10**vars.collateralDecimals)
      .div(vars.collateralPrice.mul(10**vars.principalDecimals))
      .percentMul(vars.liquidationBonus);

    if (vars.maxAmountCollateralToLiquidate > userCollateralBalance) {
      collateralAmount = userCollateralBalance;
      principalAmountNeeded = vars
        .collateralPrice
        .mul(collateralAmount)
        .mul(10**vars.principalDecimals)
        .div(vars.principalCurrencyPrice.mul(10**vars.collateralDecimals))
        .percentDiv(vars.liquidationBonus);
    } else {
      collateralAmount = vars.maxAmountCollateralToLiquidate;
      principalAmountNeeded = purchaseAmount;
    }
    return (collateralAmount, principalAmountNeeded);
  }
}<|MERGE_RESOLUTION|>--- conflicted
+++ resolved
@@ -148,32 +148,6 @@
       addressesProvider.getPriceOracle()
     );
 
-<<<<<<< HEAD
-=======
-    if (vars.healthFactor >= GenericLogic.HEALTH_FACTOR_LIQUIDATION_THRESHOLD) {
-      return (
-        uint256(LiquidationErrors.HEALTH_FACTOR_ABOVE_THRESHOLD),
-        Errors.HEALTH_FACTOR_NOT_BELOW_THRESHOLD
-      );
-    }
-
-    vars.collateralAtoken = IAToken(collateralReserve.aTokenAddress);
-
-    vars.userCollateralBalance = vars.collateralAtoken.balanceOf(user);
-
-    vars.isCollateralEnabled =
-      collateralReserve.configuration.getLiquidationThreshold() > 0 &&
-      userConfig.isUsingAsCollateral(collateralReserve.id);
-
-    //if collateral isn't enabled as collateral by user, it cannot be liquidated
-    if (!vars.isCollateralEnabled) {
-      return (
-        uint256(LiquidationErrors.COLLATERAL_CANNOT_BE_LIQUIDATED),
-        Errors.COLLATERAL_CANNOT_BE_LIQUIDATED
-      );
-    }
-
->>>>>>> 80da6f2e
     //if the user hasn't borrowed the specific currency defined by asset, it cannot be liquidated
     (vars.userStableDebt, vars.userVariableDebt) = Helpers.getUserCurrentDebt(
       user,
@@ -336,32 +310,6 @@
       addressesProvider.getPriceOracle()
     );
 
-<<<<<<< HEAD
-=======
-    if (
-      msg.sender != user && vars.healthFactor >= GenericLogic.HEALTH_FACTOR_LIQUIDATION_THRESHOLD
-    ) {
-      return (
-        uint256(LiquidationErrors.HEALTH_FACTOR_ABOVE_THRESHOLD),
-        Errors.HEALTH_FACTOR_NOT_BELOW_THRESHOLD
-      );
-    }
-
-    if (msg.sender != user) {
-      vars.isCollateralEnabled =
-        collateralReserve.configuration.getLiquidationThreshold() > 0 &&
-        userConfig.isUsingAsCollateral(collateralReserve.id);
-
-      //if collateral isn't enabled as collateral by user, it cannot be liquidated
-      if (!vars.isCollateralEnabled) {
-        return (
-          uint256(LiquidationErrors.COLLATERAL_CANNOT_BE_LIQUIDATED),
-          Errors.COLLATERAL_CANNOT_BE_LIQUIDATED
-        );
-      }
-    }
-
->>>>>>> 80da6f2e
     (vars.userStableDebt, vars.userVariableDebt) = Helpers.getUserCurrentDebt(user, debtReserve);
 
     (vars.errorCode, vars.errorMsg) = ValidationLogic.validateRepayWithCollateral(
