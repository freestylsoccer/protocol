--- conflicted
+++ resolved
@@ -45,16 +45,16 @@
   uint256 public constant LENDINGPOOL_REVISION = 0x2;
 
   /**
-  * @dev functions marked by this modifier can only be called when the protocol is not paused
-  **/
+   * @dev functions marked by this modifier can only be called when the protocol is not paused
+   **/
   modifier whenNotPaused() {
     _whenNotPaused();
     _;
   }
 
   /**
-  * @dev functions marked by this modifier can only be called by the LendingPoolConfigurator
-  **/
+   * @dev functions marked by this modifier can only be called by the LendingPoolConfigurator
+   **/
   modifier onlyLendingPoolConfigurator() {
     _onlyLendingPoolConfigurator();
     _;
@@ -140,7 +140,6 @@
     uint256 amount,
     address to
   ) external override whenNotPaused {
-
     ReserveLogic.ReserveData storage reserve = _reserves[asset];
 
     address aToken = reserve.aTokenAddress;
@@ -225,7 +224,6 @@
     uint256 rateMode,
     address onBehalfOf
   ) external override whenNotPaused {
-
     ReserveLogic.ReserveData storage reserve = _reserves[asset];
 
     (uint256 stableDebt, uint256 variableDebt) = Helpers.getUserCurrentDebt(onBehalfOf, reserve);
@@ -281,7 +279,6 @@
    * @param rateMode the rate mode that the user wants to swap
    **/
   function swapBorrowRateMode(address asset, uint256 rateMode) external override whenNotPaused {
-
     ReserveLogic.ReserveData storage reserve = _reserves[asset];
 
     (uint256 stableDebt, uint256 variableDebt) = Helpers.getUserCurrentDebt(msg.sender, reserve);
@@ -336,7 +333,6 @@
    * @param user the address of the user to be rebalanced
    **/
   function rebalanceStableBorrowRate(address asset, address user) external override whenNotPaused {
-
     ReserveLogic.ReserveData storage reserve = _reserves[asset];
 
     IERC20 stableDebtToken = IERC20(reserve.stableDebtTokenAddress);
@@ -373,8 +369,11 @@
    * @param asset the address of the reserve
    * @param useAsCollateral true if the user wants to use the deposit as collateral, false otherwise.
    **/
-  function setUserUseReserveAsCollateral(address asset, bool useAsCollateral) external override whenNotPaused {
-
+  function setUserUseReserveAsCollateral(address asset, bool useAsCollateral)
+    external
+    override
+    whenNotPaused
+  {
     ReserveLogic.ReserveData storage reserve = _reserves[asset];
 
     ValidationLogic.validateSetUseReserveAsCollateral(
@@ -469,7 +468,6 @@
     bytes calldata params,
     uint16 referralCode
   ) external override whenNotPaused {
-
     FlashLoanLocalVars memory vars;
 
     ValidationLogic.validateFlashloan(assets, amounts);
@@ -705,7 +703,6 @@
     uint256 balanceFromBefore,
     uint256 balanceToBefore
   ) external override whenNotPaused {
-
     require(msg.sender == _reserves[asset].aTokenAddress, Errors.LP_CALLER_MUST_BE_AN_ATOKEN);
 
     ValidationLogic.validateTransfer(
@@ -753,14 +750,8 @@
     address stableDebtAddress,
     address variableDebtAddress,
     address interestRateStrategyAddress
-<<<<<<< HEAD
-  ) external override {
+  ) external override onlyLendingPoolConfigurator {
     require(Address.isContract(asset), Errors.LP_NOT_CONTRACT);
-    _onlyLendingPoolConfigurator();
-=======
-  ) external override onlyLendingPoolConfigurator {
-
->>>>>>> 3fc812e7
     _reserves[asset].init(
       aTokenAddress,
       stableDebtAddress,
@@ -788,7 +779,11 @@
    * @param asset the address of the reserve
    * @param configuration the configuration map
    **/
-  function setConfiguration(address asset, uint256 configuration) external override onlyLendingPoolConfigurator {
+  function setConfiguration(address asset, uint256 configuration)
+    external
+    override
+    onlyLendingPoolConfigurator
+  {
     _reserves[asset].configuration.data = configuration;
   }
 
@@ -797,7 +792,6 @@
    * @param val the boolean value to set the current pause state of LendingPool
    */
   function setPause(bool val) external override onlyLendingPoolConfigurator {
-
     _paused = val;
     if (_paused) {
       emit Paused();
