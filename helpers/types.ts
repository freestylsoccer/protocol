--- conflicted
+++ resolved
@@ -72,7 +72,6 @@
  *  - P = Pausable
  */
 export enum ProtocolErrors {
-<<<<<<< HEAD
   VL_AMOUNT_NOT_GREATER_THAN_0 = '1', // 'Amount must be greater than 0'
   VL_NO_ACTIVE_RESERVE = '2', // 'Action requires an active reserve'
   VL_NO_UNFREEZED_RESERVE = '3', // 'Action requires an unfreezed reserve'
@@ -100,105 +99,52 @@
   LP_REQUESTED_AMOUNT_TOO_SMALL = '25', // 'The requested amount is too small for a FlashLoan.'
   LP_INCONSISTENT_PROTOCOL_ACTUAL_BALANCE = '26', // 'The actual balance of the protocol is inconsistent'
   LP_CALLER_NOT_LENDING_POOL_CONFIGURATOR = '27', // 'The actual balance of the protocol is inconsistent'
-  AT_CALLER_MUST_BE_LENDING_POOL = '28', // 'The caller of this function must be a lending pool'
-  AT_CANNOT_GIVE_ALLOWANCE_TO_HIMSELF = '29', // 'User cannot give allowance to himself'
-  AT_TRANSFER_AMOUNT_NOT_GT_0 = '30', // 'Transferred amount needs to be greater than zero'
-  RL_RESERVE_ALREADY_INITIALIZED = '31', // 'Reserve has already been initialized'
-  LPC_CALLER_NOT_AAVE_ADMIN = '32', // 'The caller must be the aave admin'
-  LPC_RESERVE_LIQUIDITY_NOT_0 = '33', // 'The liquidity of the reserve needs to be 0'
-  LPAPR_PROVIDER_NOT_REGISTERED = '34', // 'Provider is not registered'
-  LPCM_HEALTH_FACTOR_NOT_BELOW_THRESHOLD = '35', // 'Health factor is not below the threshold'
-  LPCM_COLLATERAL_CANNOT_BE_LIQUIDATED = '36', // 'The collateral chosen cannot be liquidated'
-  LPCM_SPECIFIED_CURRENCY_NOT_BORROWED_BY_USER = '37', // 'User did not borrow the specified currency'
-  LPCM_NOT_ENOUGH_LIQUIDITY_TO_LIQUIDATE = '38', // "There isn't enough liquidity available to liquidate"
-  LPCM_NO_ERRORS = '39', // 'No errors'
-  LP_INVALID_FLASHLOAN_MODE = '40', //Invalid flashloan mode selected
-  MATH_MULTIPLICATION_OVERFLOW = '41',
-  MATH_ADDITION_OVERFLOW = '42',
-  MATH_DIVISION_BY_ZERO = '43',
-  RL_LIQUIDITY_INDEX_OVERFLOW = '44', //  Liquidity index overflows uint128
-  RL_VARIABLE_BORROW_INDEX_OVERFLOW = '45', //  Variable borrow index overflows uint128
-  RL_LIQUIDITY_RATE_OVERFLOW = '46', //  Liquidity rate overflows uint128
-  RL_VARIABLE_BORROW_RATE_OVERFLOW = '47', //  Variable borrow rate overflows uint128
-  RL_STABLE_BORROW_RATE_OVERFLOW = '48', //  Stable borrow rate overflows uint128
-  AT_INVALID_MINT_AMOUNT = '49', //invalid amount to mint
-  LP_FAILED_REPAY_WITH_COLLATERAL = '50',
-  AT_INVALID_BURN_AMOUNT = '51', //invalid amount to burn
-  LP_BORROW_ALLOWANCE_ARE_NOT_ENOUGH = '52', // User borrows on behalf, but allowance are too small
-  LP_FAILED_COLLATERAL_SWAP = '53',
-  LP_INVALID_EQUAL_ASSETS_TO_SWAP = '54',
-  LP_REENTRANCY_NOT_ALLOWED = '55',
-  P_IS_PAUSED = '56', // 'Pool is paused'
-  LP_NO_MORE_RESERVES_ALLOWED = '57',
-  LP_INVALID_FLASH_LOAN_EXECUTOR_RETURN = '58',
-=======
-  // require error messages - ValidationLogic
-  AMOUNT_NOT_GREATER_THAN_0 = '1', // 'Amount must be greater than 0'
-  NO_ACTIVE_RESERVE = '2', // 'Action requires an active reserve'
-  NO_UNFREEZED_RESERVE = '3', // 'Action requires an unfreezed reserve'
-  CURRENT_AVAILABLE_LIQUIDITY_NOT_ENOUGH = '4', // 'The current liquidity is not enough'
-  NOT_ENOUGH_AVAILABLE_USER_BALANCE = '5', // 'User cannot withdraw more than the available balance'
-  TRANSFER_NOT_ALLOWED = '6', // 'Transfer cannot be allowed.'
-  BORROWING_NOT_ENABLED = '7', // 'Borrowing is not enabled'
-  INVALID_INTEREST_RATE_MODE_SELECTED = '8', // 'Invalid interest rate mode selected'
-  COLLATERAL_BALANCE_IS_0 = '9', // 'The collateral balance is 0'
-  HEALTH_FACTOR_LOWER_THAN_LIQUIDATION_THRESHOLD = '10', // 'Health factor is lesser than the liquidation threshold'
-  COLLATERAL_CANNOT_COVER_NEW_BORROW = '11', // 'There is not enough collateral to cover a new borrow'
-  STABLE_BORROWING_NOT_ENABLED = '12', // stable borrowing not enabled
-  CALLATERAL_SAME_AS_BORROWING_CURRENCY = '13', // collateral is (mostly) the same currency that is being borrowed
-  AMOUNT_BIGGER_THAN_MAX_LOAN_SIZE_STABLE = '14', // 'The requested amount is greater than the max loan size in stable rate mode
-  NO_DEBT_OF_SELECTED_TYPE = '15', // 'for repayment of stable debt, the user needs to have stable debt, otherwise, he needs to have variable debt'
-  NO_EXPLICIT_AMOUNT_TO_REPAY_ON_BEHALF = '16', // 'To repay on behalf of an user an explicit amount to repay is needed'
-  NO_STABLE_RATE_LOAN_IN_RESERVE = '17', // 'User does not have a stable rate loan in progress on this reserve'
-  NO_VARIABLE_RATE_LOAN_IN_RESERVE = '18', // 'User does not have a variable rate loan in progress on this reserve'
-  UNDERLYING_BALANCE_NOT_GREATER_THAN_0 = '19', // 'The underlying balance needs to be greater than 0'
-  DEPOSIT_ALREADY_IN_USE = '20', // 'User deposit is already being used as collateral'
-  INVALID_EQUAL_ASSETS_TO_SWAP = '56', // User can't use same reserve as destination of liquidity swap
-
-  // require error messages - LendingPool
-  NOT_ENOUGH_STABLE_BORROW_BALANCE = '21', // 'User does not have any stable rate loan for this reserve'
-  INTEREST_RATE_REBALANCE_CONDITIONS_NOT_MET = '22', // 'Interest rate rebalance conditions were not met'
-  LIQUIDATION_CALL_FAILED = '23', // 'Liquidation call failed'
-  NOT_ENOUGH_LIQUIDITY_TO_BORROW = '24', // 'There is not enough liquidity available to borrow'
-  REQUESTED_AMOUNT_TOO_SMALL = '25', // 'The requested amount is too small for a FlashLoan.'
-  INCONSISTENT_PROTOCOL_ACTUAL_BALANCE = '26', // 'The actual balance of the protocol is inconsistent'
-  CALLER_NOT_LENDING_POOL_CONFIGURATOR = '27', // 'The actual balance of the protocol is inconsistent'
-  BORROW_ALLOWANCE_ARE_NOT_ENOUGH = '54', // User borrows on behalf, but allowance are too small
-  INVALID_FLASH_LOAN_EXECUTOR_RETURN = '60', // The flash loan received returned 0 (EOA)
-
-  // require error messages - aToken
-  CALLER_MUST_BE_LENDING_POOL = '28', // 'The caller of this function must be a lending pool'
-  CANNOT_GIVE_ALLOWANCE_TO_HIMSELF = '30', // 'User cannot give allowance to himself'
-  TRANSFER_AMOUNT_NOT_GT_0 = '31', // 'Transferred amount needs to be greater than zero'
-
-  // require error messages - ReserveLogic
-  RESERVE_ALREADY_INITIALIZED = '34', // 'Reserve has already been initialized'
-
-  //require error messages - LendingPoolConfiguration
-  CALLER_NOT_AAVE_ADMIN = '35', // 'The caller must be the aave admin'
-  RESERVE_LIQUIDITY_NOT_0 = '36', // 'The liquidity of the reserve needs to be 0'
-
-  //require error messages - LendingPoolAddressesProviderRegistry
-  PROVIDER_NOT_REGISTERED = '37', // 'Provider is not registered'
-  INVALID_ADDRESSES_PROVIDER_ID = '68',
-
-  //return error messages - LendingPoolCollateralManager
-  HEALTH_FACTOR_NOT_BELOW_THRESHOLD = '38', // 'Health factor is not below the threshold'
-  COLLATERAL_CANNOT_BE_LIQUIDATED = '39', // 'The collateral chosen cannot be liquidated'
-  SPECIFIED_CURRENCY_NOT_BORROWED_BY_USER = '40', // 'User did not borrow the specified currency'
-  NOT_ENOUGH_LIQUIDITY_TO_LIQUIDATE = '41', // "There isn't enough liquidity available to liquidate"
-  NO_ERRORS = '42', // 'No errors'
-  INVALID_FLASHLOAN_MODE = '43', //Invalid flashloan mode
-
-  IS_PAUSED = '58', // Pool is paused
-
-  INVALID_LTV = '70',
-  INVALID_LIQ_THRESHOLD = '71',
-  INVALID_LIQ_BONUS = '72',
-  INVALID_DECIMALS = '73',
-  INVALID_RESERVE_FACTOR = '74',
-
->>>>>>> 6b26e39d
+  LP_INCONSISTENT_FLASHLOAN_PARAMS = '28',
+  AT_CALLER_MUST_BE_LENDING_POOL = '29', // 'The caller of this function must be a lending pool'
+  AT_CANNOT_GIVE_ALLVWANCE_TO_HIMSELF = '30', // 'User cannot give allowance to himself'
+  AT_TRANSFER_AMOUNT_NOT_GT_0 = '31', // 'Transferred amount needs to be greater than zero'
+  RL_RESERVE_ALREADY_INITIALIZED = '32', // 'Reserve has already been initialized'
+  LPC_CALLER_NOT_AAVE_ADMIN = '33', // 'The caller must be the aave admin'
+  LPC_RESERVE_LIQUIDITY_NOT_0 = '34', // 'The liquidity of the reserve needs to be 0'
+  LPC_INVALID_ATOKEN_POOL_ADDRESS = '35', // 'The liquidity of the reserve needs to be 0'
+  LPC_INVALID_STABLE_DEBT_TOKEN_POOL_ADDRESS = '36', // 'The liquidity of the reserve needs to be 0'
+  LPC_INVALID_VARIABLE_DEBT_TOKEN_POOL_ADDRESS = '37', // 'The liquidity of the reserve needs to be 0'
+  LPC_INVALID_STABLE_DEBT_TOKEN_UNDERLYING_ADDRESS = '38', // 'The liquidity of the reserve needs to be 0'
+  LPC_INVALID_VARIABLE_DEBT_TOKEN_UNDERLYING_ADDRESS = '39', // 'The liquidity of the reserve needs to be 0'
+  LPC_INVALID_ADDRESSES_PROVIDER_ID = '40', // 'The liquidity of the reserve needs to be 0'
+  LPAPR_PROVIDER_NOT_REGISTERED = '41', // 'Provider is not registered'
+  LPCM_HEALTH_FACTOR_NOT_BELOW_THRESHOLD = '42', // 'Health factor is not below the threshold'
+  LPCM_COLLATERAL_CANNOT_BE_LIQUIDATED = '43', // 'The collateral chosen cannot be liquidated'
+  LPCM_SPECIFIED_CURRENCY_NOT_BORROWED_BY_USER = '44', // 'User did not borrow the specified currency'
+  LPCM_NOT_ENOUGH_LIQUIDITY_TO_LIQUIDATE = '45', // "There isn't enough liquidity available to liquidate"
+  LPCM_NO_ERRORS = '46', // 'No errors'
+  LP_INVALID_FLASHLOAN_MODE = '47', //Invalid flashloan mode selected
+  MATH_MULTIPLICATION_OVERFLOW = '48',
+  MATH_ADDITION_OVERFLOW = '49',
+  MATH_DIVISION_BY_ZERO = '50',
+  RL_LIQUIDITY_INDEX_OVERFLOW = '51', //  Liquidity index overflows uint128
+  RL_VARIABLE_BORROW_INDEX_OVERFLOW = '52', //  Variable borrow index overflows uint128
+  RL_LIQUIDITY_RATE_OVERFLOW = '53', //  Liquidity rate overflows uint128
+  RL_VARIABLE_BORROW_RATE_OVERFLOW = '54', //  Variable borrow rate overflows uint128
+  RL_STABLE_BORROW_RATE_OVERFLOW = '55', //  Stable borrow rate overflows uint128
+  AT_INVALID_MINT_AMOUNT = '56', //invalid amount to mint
+  LP_FAILED_REPAY_WITH_COLLATERAL = '57',
+  AT_INVALID_BURN_AMOUNT = '58', //invalid amount to burn
+  LP_BORROW_ALLOWANCE_ARE_NOT_ENOUGH = '59', // User borrows on behalf, but allowance are too small
+  LP_FAILED_COLLATERAL_SWAP = '60',
+  LP_INVALID_EQUAL_ASSETS_TO_SWAP = '61',
+  LP_REENTRANCY_NOT_ALLOWED = '62',
+  LP_CALLER_MUST_BE_AN_ATOKEN = '63',
+  P_IS_PAUSED = '64', // 'Pool is paused'
+  LP_NO_MORE_RESERVES_ALLOWED = '65',
+  LP_INVALID_FLASH_LOAN_EXECUTOR_RETURN = '66',
+  RC_INVALID_LTV = '67',
+  RC_INVALID_LIQ_THRESHOLD = '68',
+  RC_INVALID_LIQ_BONUS = '69',
+  RC_INVALID_DECIMALS = '70',
+  RC_INVALID_RESERVE_FACTOR = '71',
+  LPAPR_INVALID_ADDRESSES_PROVIDER_ID = '72',
+
   // old
 
   INVALID_FROM_BALANCE_AFTER_TRANSFER = 'Invalid from balance after transfer',
