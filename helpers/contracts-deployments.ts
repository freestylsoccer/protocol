--- conflicted
+++ resolved
@@ -35,12 +35,9 @@
   MockAggregatorFactory,
   MockATokenFactory,
   MockFlashLoanReceiverFactory,
-<<<<<<< HEAD
-  MockUniswapV2Router02Factory,
-=======
   MockStableDebtTokenFactory,
   MockVariableDebtTokenFactory,
->>>>>>> f188fd5c
+  MockUniswapV2Router02Factory,
   PriceOracleFactory,
   ReserveLogicFactory,
   StableDebtTokenFactory,
@@ -385,7 +382,39 @@
     verify
   );
 
-<<<<<<< HEAD
+export const deployMockStableDebtToken = async (
+  args: [tEthereumAddress, tEthereumAddress, string, string, tEthereumAddress],
+  verify?: boolean
+) =>
+  withSaveAndVerify(
+    await new MockStableDebtTokenFactory(await getFirstSigner()).deploy(...args),
+    eContractid.ATokensAndRatesHelper,
+    args,
+    verify
+  );
+
+export const deployMockVariableDebtToken = async (
+  args: [tEthereumAddress, tEthereumAddress, string, string, tEthereumAddress],
+  verify?: boolean
+) =>
+  withSaveAndVerify(
+    await new MockVariableDebtTokenFactory(await getFirstSigner()).deploy(...args),
+    eContractid.ATokensAndRatesHelper,
+    args,
+    verify
+  );
+
+export const deployMockAToken = async (
+  args: [tEthereumAddress, tEthereumAddress, tEthereumAddress, string, string, tEthereumAddress],
+  verify?: boolean
+) =>
+  withSaveAndVerify(
+    await new MockATokenFactory(await getFirstSigner()).deploy(...args),
+    eContractid.ATokensAndRatesHelper,
+    args,
+    verify
+  );
+
 export const deployMockUniswapRouter = async (verify?: boolean) =>
   withSaveAndVerify(
     await new MockUniswapV2Router02Factory(await getFirstSigner()).deploy(),
@@ -401,31 +430,10 @@
   withSaveAndVerify(
     await new UniswapLiquiditySwapAdapterFactory(await getFirstSigner()).deploy(...args),
     eContractid.UniswapLiquiditySwapAdapter,
-=======
-export const deployMockStableDebtToken = async (
-  args: [tEthereumAddress, tEthereumAddress, string, string, tEthereumAddress],
-  verify?: boolean
-) =>
-  withSaveAndVerify(
-    await new MockStableDebtTokenFactory(await getFirstSigner()).deploy(...args),
-    eContractid.ATokensAndRatesHelper,
-    args,
-    verify
-  );
-
-export const deployMockVariableDebtToken = async (
-  args: [tEthereumAddress, tEthereumAddress, string, string, tEthereumAddress],
-  verify?: boolean
-) =>
-  withSaveAndVerify(
-    await new MockVariableDebtTokenFactory(await getFirstSigner()).deploy(...args),
-    eContractid.ATokensAndRatesHelper,
->>>>>>> f188fd5c
-    args,
-    verify
-  );
-
-<<<<<<< HEAD
+    args,
+    verify
+  );
+
 export const deployUniswapRepayAdapter = async (
   args: [tEthereumAddress, tEthereumAddress],
   verify?: boolean
@@ -433,15 +441,6 @@
   withSaveAndVerify(
     await new UniswapRepayAdapterFactory(await getFirstSigner()).deploy(...args),
     eContractid.UniswapRepayAdapter,
-=======
-export const deployMockAToken = async (
-  args: [tEthereumAddress, tEthereumAddress, tEthereumAddress, string, string, tEthereumAddress],
-  verify?: boolean
-) =>
-  withSaveAndVerify(
-    await new MockATokenFactory(await getFirstSigner()).deploy(...args),
-    eContractid.ATokensAndRatesHelper,
->>>>>>> f188fd5c
     args,
     verify
   );