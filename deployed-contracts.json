--- conflicted
+++ resolved
@@ -493,12 +493,6 @@
   "MockSwapAdapter": {
     "buidlerevm": {
       "address": "0xBEF0d4b9c089a5883741fC14cbA352055f35DDA2"
-<<<<<<< HEAD
-=======
-    },
-    "localhost": {
-      "address": "0x749258D38b0473d96FEcc14cC5e7DCE12d7Bd6f6"
->>>>>>> 80da6f2e
     }
   }
 }